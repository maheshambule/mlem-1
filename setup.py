from pathlib import Path

from setuptools import find_packages, setup

install_requires = [
    "dill",
    "requests",
    "isort>=5.10",
    "pydantic>=1.9.0,<2",
    "typer",
    "click<8.1",
    "rich",
    "aiohttp<4",
    "aiohttp_swagger<2",
    "Jinja2>=3",
    "fsspec>=2021.7.0",
    "pyparsing<3",  # legacy resolver problem
    "cached-property",
    "entrypoints",
    "gitpython",
    "python-gitlab",
    "flatdict",
    "iterative-telemetry",
]

tests = [
    "pytest",
    "pytest-cov",
    "pytest-lazy-fixture==0.6.3",
    "pytest-mock",
    "pylint<2.14",
    # we use this to suppress pytest-related false positives in our tests.
    "pylint-pytest",
    # we use this to suppress some messages in tests, eg: foo/bar naming,
    # and, protected method calls in our tests
    "pylint-plugin-utils",
    "s3fs",
    "boto3",
    "botocore",
    "adlfs",
    "gcsfs",
    "testcontainers",
    "emoji",
    "lxml",
    "openpyxl",
    "xlrd",
    "tables",
    "pyarrow",
]

extras = {
    "tests": tests,
    "dvc": ["dvc~=2.0"],
    "pandas": ["pandas"],
    "numpy": ["numpy"],
    "sklearn": ["scipy", "scikit-learn"],
    "onnx": ["onnx", "onnxruntime", "skl2onnx"],
    "catboost": ["catboost"],
    "xgboost": ["xgboost"],
    "lightgbm": ["lightgbm"],
    "fastapi": ["uvicorn", "fastapi"],
    # "sagemaker": ["boto3==1.19.12", "sagemaker"],
    "torch": ["torch"],
    "azure": ["adlfs>=2021.10.0", "azure-identity>=1.4.0", "knack"],
    "gs": ["gcsfs>=2021.11.1"],
    "hdfs": [
        "pyarrow>=1",
        "fsspec[arrow]",
    ],
    "s3": ["s3fs[boto3]>=2021.11.1", "aiobotocore[boto3]>2"],
    "ssh": ["bcrypt", "sshfs[bcrypt]>=2021.11.2"],
    "rmq": ["pika"],
<<<<<<< HEAD
    "protobuf": [
        "protobuf==3.20.0"
    ],  # https://github.com/protocolbuffers/protobuf/issues/10051
=======
    "docker": ["docker"],
>>>>>>> d6bcbc61
}

extras["all"] = [_ for e in extras.values() for _ in e]
extras["tests"] += extras["all"]

setup_args = dict(  # noqa: C408
    name="mlem",
    use_scm_version=True,
    setup_requires=["setuptools_scm", "fastentrypoints>=0.12"],
    description="Version and deploy your models following GitOps principles",
    long_description=(Path(__file__).parent / "README.md").read_text(
        encoding="utf8"
    ),
    long_description_content_type="text/markdown",
    maintainer="Iterative",
    maintainer_email="support@mlem.ai",
    author="Mikhail Sveshnikov",
    author_email="mike0sv@iterative.ai",
    download_url="https://github.com/iterative/mlem",
    license="Apache License 2.0",
    install_requires=install_requires,
    extras_require=extras,
    keywords="data-science data-version-control machine-learning git mlops"
    " developer-tools reproducibility collaboration ai",
    python_requires=">=3.6",
    classifiers=[
        "Development Status :: 4 - Beta",
        "Programming Language :: Python :: 3",
        "Programming Language :: Python :: 3.6",
        "Programming Language :: Python :: 3.7",
        "Programming Language :: Python :: 3.8",
        "Programming Language :: Python :: 3.9",
    ],
    packages=find_packages(exclude=["tests*"]),
    include_package_data=True,
    url="https://mlem.ai",
    entry_points={
        "console_scripts": ["mlem = mlem.cli:app"],
        # Additional mechanism for plugins.
        # This is the way for mlem to find implementations in installed modules.
        # Since mlem has some "optional" implementations,
        # we should populate them like this as well
        "mlem.contrib": [
            "artifact.dvc = mlem.contrib.dvc:DVCArtifact",
            "client.rmq = mlem.contrib.rabbitmq:RabbitMQClient",
            "data_reader.lightgbm = mlem.contrib.lightgbm:LightGBMDataReader",
            "data_reader.numpy = mlem.contrib.numpy:NumpyArrayReader",
            "data_reader.numpy_number = mlem.contrib.numpy:NumpyNumberReader",
            "data_reader.pandas = mlem.contrib.pandas:PandasReader",
            "data_reader.pandas_series = mlem.contrib.pandas:PandasSeriesReader",
            "data_reader.torch = mlem.contrib.torch:TorchTensorReader",
            "data_type.dataframe = mlem.contrib.pandas:DataFrameType",
            "data_type.lightgbm = mlem.contrib.lightgbm:LightGBMDataType",
            "data_type.ndarray = mlem.contrib.numpy:NumpyNdarrayType",
            "data_type.number = mlem.contrib.numpy:NumpyNumberType",
            "data_type.series = mlem.contrib.pandas:SeriesType",
            "data_type.torch = mlem.contrib.torch:TorchTensorDataType",
            "data_type.xgboost_dmatrix = mlem.contrib.xgboost:DMatrixDataType",
            "data_writer.lightgbm = mlem.contrib.lightgbm:LightGBMDataWriter",
            "data_writer.numpy = mlem.contrib.numpy:NumpyArrayWriter",
            "data_writer.numpy_number = mlem.contrib.numpy:NumpyNumberWriter",
            "data_writer.pandas = mlem.contrib.pandas:PandasWriter",
            "data_writer.pandas_series = mlem.contrib.pandas:PandasSeriesWriter",
            "data_writer.torch = mlem.contrib.torch:TorchTensorWriter",
            "deployment.heroku = mlem.contrib.heroku.meta:HerokuDeployment",
            "deploy_state.heroku = mlem.contrib.heroku.meta:HerokuState",
            "docker_registry = mlem.contrib.docker.base:DockerRegistry",
            "docker_registry.docker_io = mlem.contrib.docker.base:DockerIORegistry",
            "docker_registry.heroku = mlem.contrib.heroku.build:HerokuRemoteRegistry",
            "docker_registry.remote = mlem.contrib.docker.base:RemoteRegistry",
            "env.heroku = mlem.contrib.heroku.meta:HerokuEnv",
            "import.pandas = mlem.contrib.pandas:PandasImport",
            "model_io.catboost_io = mlem.contrib.catboost:CatBoostModelIO",
            "model_io.lightgbm_io = mlem.contrib.lightgbm:LightGBMModelIO",
            "model_io.pickle = mlem.contrib.callable:PickleModelIO",
            "model_io.xgboost_io = mlem.contrib.xgboost:XGBoostModelIO",
            "model_io.torch_io = mlem.contrib.torch:TorchModelIO",
            "model_type.callable = mlem.contrib.callable:CallableModelType",
            "model_type.catboost = mlem.contrib.catboost:CatBoostModel",
            "model_type.lightgbm = mlem.contrib.lightgbm:LightGBMModel",
            "model_type.sklearn = mlem.contrib.sklearn:SklearnModel",
            "model_type.sklearn_pipeline = mlem.contrib.sklearn:SklearnPipelineType",
            "model_type.onnx = mlem.contrib.onnx:ONNXModel",
            "model_type.xgboost = mlem.contrib.xgboost:XGBoostModel",
            "model_type.torch = mlem.contrib.torch:TorchModel",
            "builder.docker = mlem.contrib.docker.base:DockerImageBuilder",
            "builder.docker_dir = mlem.contrib.docker.base:DockerDirBuilder",
            "builder.pip = mlem.contrib.pip.base:PipBuilder",
            "builder.whl = mlem.contrib.pip.base:WhlBuilder",
            "server.fastapi = mlem.contrib.fastapi:FastAPIServer",
            "server.heroku = mlem.contrib.heroku.build:HerokuServer",
            "server.rmq = mlem.contrib.rabbitmq:RabbitMQServer",
            "storage.dvc = mlem.contrib.dvc:DVCStorage",
        ],
        "mlem.config": [
            "core = mlem.config:MlemConfig",
            "pandas = mlem.contrib.pandas:PandasConfig",
        ],
    },
    zip_safe=False,
)

if __name__ == "__main__":
    setup(**setup_args)<|MERGE_RESOLUTION|>--- conflicted
+++ resolved
@@ -70,13 +70,10 @@
     "s3": ["s3fs[boto3]>=2021.11.1", "aiobotocore[boto3]>2"],
     "ssh": ["bcrypt", "sshfs[bcrypt]>=2021.11.2"],
     "rmq": ["pika"],
-<<<<<<< HEAD
+    "docker": ["docker"],
     "protobuf": [
         "protobuf==3.20.0"
     ],  # https://github.com/protocolbuffers/protobuf/issues/10051
-=======
-    "docker": ["docker"],
->>>>>>> d6bcbc61
 }
 
 extras["all"] = [_ for e in extras.values() for _ in e]
