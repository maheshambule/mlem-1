--- conflicted
+++ resolved
@@ -53,12 +53,8 @@
     "dvc": ["dvc~=2.0"],
     "pandas": ["pandas"],
     "numpy": ["numpy"],
-<<<<<<< HEAD
-    "sklearn": ["scipy", "scikit-learn"],
+    "sklearn": ["scikit-learn"],
     "onnx": ["onnx", "onnxruntime", "skl2onnx"],
-=======
-    "sklearn": ["scikit-learn"],
->>>>>>> 21d5ee83
     "catboost": ["catboost"],
     "xgboost": ["xgboost"],
     "lightgbm": ["lightgbm"],
@@ -75,13 +71,10 @@
     "ssh": ["bcrypt", "sshfs[bcrypt]>=2021.11.2"],
     "rmq": ["pika"],
     "docker": ["docker"],
-<<<<<<< HEAD
     "protobuf": [
         "protobuf==3.20.0"
     ],  # https://github.com/protocolbuffers/protobuf/issues/10051
-=======
     "heroku": ["docker"],
->>>>>>> 21d5ee83
 }
 
 extras["all"] = [_ for e in extras.values() for _ in e]
